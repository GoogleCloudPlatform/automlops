# Copyright 2024 Google LLC. All Rights Reserved.
#
# Licensed under the Apache License, Version 2.0 (the "License");
# you may not use this file except in compliance with the License.
# You may obtain a copy of the License at
#
#     http://www.apache.org/licenses/LICENSE-2.0
#
# Unless required by applicable law or agreed to in writing, software
# distributed under the License is distributed on an "AS IS" BASIS,
# WITHOUT WARRANTIES OR CONDITIONS OF ANY KIND, either express or implied.
# See the License for the specific language governing permissions and
# limitations under the License.

"""AutoMLOps is a tool that generates a production-style MLOps pipeline
   from Jupyter Notebooks."""

# pylint: disable=C0103
# pylint: disable=line-too-long
# pylint: disable=unused-import
# pylint: disable=logging-fstring-interpolation
# pylint: disable=global-at-module-level

import functools
import json
import logging
import os
import sys
import subprocess
from typing import Callable, Dict, List, Optional

from google_cloud_automlops.utils.constants import (
    BASE_DIR,
    DEFAULT_BASE_IMAGE,
    DEFAULT_NAMING_PREFIX,
    DEFAULT_RESOURCE_LOCATION,
    DEFAULT_SCHEDULE_PATTERN,
    DEFAULT_SOURCE_REPO_BRANCH,
    DEFAULT_VPC_CONNECTOR,
    DEFAULTS_HEADER,
    GENERATED_CLOUDBUILD_FILE,
    GENERATED_GITHUB_ACTIONS_FILE,
    GENERATED_DEFAULTS_FILE,
    GENERATED_DIRS,
    GENERATED_GITHUB_DIRS,
    GENERATED_MODEL_MONITORING_DIRS,
    GENERATED_RESOURCES_SH_FILE,
    GENERATED_SERVICES_DIRS,
    GENERATED_TERRAFORM_DIRS,
    GENERATED_MODEL_MONITORING_DIRS,
    OUTPUT_DIR
)
from google_cloud_automlops.utils.utils import (
    account_permissions_warning,
    check_installation_versions,
    coalesce,
    create_default_config,
    execute_process,
    make_dirs,
    precheck_deployment_requirements,
    read_yaml_file,
    resources_generation_manifest,
    stringify_job_spec_list,
    validate_use_ci,
<<<<<<< HEAD
    write_file
=======
    write_file,
    write_yaml_file
>>>>>>> e347b101
)
# Orchestration imports
from google_cloud_automlops.orchestration.base import (
    Orchestrator,
    PipelineJobSubmitter
)
from google_cloud_automlops.orchestration.base import BaseComponent, BasePipeline, BaseServices
from google_cloud_automlops.orchestration.kfp import KFPComponent, KFPPipeline, KFPServices

# Provisioning imports
from google_cloud_automlops.provisioning.pulumi import builder as PulumiBuilder
from google_cloud_automlops.provisioning.terraform import builder as TerraformBuilder
from google_cloud_automlops.provisioning.gcloud import builder as GcloudBuilder
from google_cloud_automlops.provisioning.enums import Provisioner
from google_cloud_automlops.provisioning.configs import (
    PulumiConfig,
    TerraformConfig,
    GcloudConfig
)
# Deployment imports
from google_cloud_automlops.deployments.cloudbuild import builder as CloudBuildBuilder
from google_cloud_automlops.deployments.github_actions import builder as GithubActionsBuilder
from google_cloud_automlops.deployments.enums import (
    ArtifactRepository,
    CodeRepository,
    Deployer
)
from google_cloud_automlops.deployments.configs import (
    CloudBuildConfig,
    GitHubActionsConfig
)
from google_cloud_automlops.deployments.gitops.git_utils import git_workflow

# Set up logging
logging.basicConfig(stream=sys.stdout, level=logging.INFO,
                    format='%(message)s')
logging.getLogger('googleapiclient').setLevel(logging.WARNING)
logger = logging.getLogger()

# Create output directory
make_dirs([OUTPUT_DIR])

# Set up global dictionaries to hold pipeline and components
global components_dict
components_dict = {}

def launchAll(
    project_id: str,
    pipeline_params: Dict,
    artifact_repo_location: Optional[str] = DEFAULT_RESOURCE_LOCATION,
    artifact_repo_name: Optional[str] = None,
    artifact_repo_type: Optional[str] = ArtifactRepository.ARTIFACT_REGISTRY.value,
    base_image: Optional[str] = DEFAULT_BASE_IMAGE,
    build_trigger_location: Optional[str] = DEFAULT_RESOURCE_LOCATION,
    build_trigger_name: Optional[str] = None,
    custom_training_job_specs: Optional[List[Dict]] = None,
    deployment_framework: Optional[str] = Deployer.CLOUDBUILD.value,
    naming_prefix: Optional[str] = DEFAULT_NAMING_PREFIX,
    orchestration_framework: Optional[str] = Orchestrator.KFP.value,
    pipeline_job_runner_service_account: Optional[str] = None,
    pipeline_job_submission_service_location: Optional[str] = DEFAULT_RESOURCE_LOCATION,
    pipeline_job_submission_service_name: Optional[str] = None,
    pipeline_job_submission_service_type: Optional[str] = PipelineJobSubmitter.CLOUD_FUNCTIONS.value,
    precheck: Optional[bool] = True,
    project_number: Optional[str] = None,
    provision_credentials_key: str = None,
    provisioning_framework: Optional[str] = Provisioner.GCLOUD.value,
    pubsub_topic_name: Optional[str] = None,
    schedule_location: Optional[str] = DEFAULT_RESOURCE_LOCATION,
    schedule_name: Optional[str] = None,
    schedule_pattern: Optional[str] = DEFAULT_SCHEDULE_PATTERN,
    setup_model_monitoring: Optional[bool] = False,
    source_repo_branch: Optional[str] = DEFAULT_SOURCE_REPO_BRANCH,
    source_repo_name: Optional[str] = None,
    source_repo_type: Optional[str] = CodeRepository.CLOUD_SOURCE_REPOSITORIES.value,
    storage_bucket_location: Optional[str] = DEFAULT_RESOURCE_LOCATION,
    storage_bucket_name: Optional[str] = None,
    hide_warnings: Optional[bool] = True,
    use_ci: Optional[bool] = False,
    vpc_connector: Optional[str] = DEFAULT_VPC_CONNECTOR,
    workload_identity_pool: Optional[str] = None,
    workload_identity_provider: Optional[str] = None,
    workload_identity_service_account: Optional[str] = None):
    """Generates relevant pipeline and component artifacts,
       then provisions resources, builds, compiles, and submits the PipelineJob.
       Check constants file for variable default values.

    Args:
        project_id: The project ID.
        pipeline_params: Dictionary containing runtime pipeline parameters.
        artifact_repo_location: Region of the artifact repo (default use with Artifact Registry).
        artifact_repo_name: Artifact repo name where components are stored (default use with Artifact Registry).
        artifact_repo_type: The type of artifact repository to use (e.g. Artifact Registry, JFrog, etc.)        
        base_image: The image to use in the component base dockerfile.
        build_trigger_location: The location of the build trigger (for cloud build).
        build_trigger_name: The name of the build trigger (for cloud build).
        custom_training_job_specs: Specifies the specs to run the training job with.
        deployment_framework: The CI tool to use (e.g. cloud build, github actions, etc.)
        naming_prefix: Unique value used to differentiate pipelines and services across AutoMLOps runs.
        orchestration_framework: The orchestration framework to use (e.g. kfp, tfx, etc.)
        pipeline_job_runner_service_account: Service Account to run PipelineJobs (specify the full string).
        pipeline_job_submission_service_location: The location of the cloud submission service.
        pipeline_job_submission_service_name: The name of the cloud submission service.
        pipeline_job_submission_service_type: The tool to host for the cloud submission service (e.g. cloud run, cloud functions).
        precheck: Boolean used to specify whether to check for provisioned resources before deploying.
        project_number: The project number.
        provision_credentials_key: Either a path to or the contents of a service account key file in JSON format.
        provisioning_framework: The IaC tool to use (e.g. Terraform, Pulumi, etc.)
        pubsub_topic_name: The name of the pubsub topic to publish to.
        schedule_location: The location of the scheduler resource.
        schedule_name: The name of the scheduler resource.
        schedule_pattern: Cron formatted value used to create a Scheduled retrain job.
        setup_model_monitoring: Boolean parameter which specifies whether to set up a Vertex AI Model Monitoring Job.
        source_repo_branch: The branch to use in the source repository.
        source_repo_name: The name of the source repository to use.
        source_repo_type: The type of source repository to use (e.g. gitlab, github, etc.)
        storage_bucket_location: Region of the GS bucket.
        storage_bucket_name: GS bucket name where pipeline run metadata is stored.
        hide_warnings: Boolean used to specify whether to show provision/deploy permission warnings
        use_ci: Flag that determines whether to use Cloud CI/CD.
        vpc_connector: The name of the vpc connector to use.
        workload_identity_pool: Pool for workload identity federation. 
        workload_identity_provider: Provider for workload identity federation.
        workload_identity_service_account: Service account for workload identity federation (specify the full string).
    """
    generate(
        project_id=project_id,
        pipeline_params=pipeline_params,
        artifact_repo_location=artifact_repo_location,
        artifact_repo_name=artifact_repo_name,
        artifact_repo_type=artifact_repo_type,
        base_image=base_image,
        build_trigger_location=build_trigger_location,
        build_trigger_name=build_trigger_name,
        custom_training_job_specs=custom_training_job_specs,
        deployment_framework=deployment_framework,
        naming_prefix=naming_prefix,
        orchestration_framework=orchestration_framework,
        pipeline_job_runner_service_account=pipeline_job_runner_service_account,
        pipeline_job_submission_service_location=pipeline_job_submission_service_location,
        pipeline_job_submission_service_name=pipeline_job_submission_service_name,
        pipeline_job_submission_service_type=pipeline_job_submission_service_type,
        project_number=project_number,
        provisioning_framework=provisioning_framework,
        provision_credentials_key=provision_credentials_key,
        pubsub_topic_name=pubsub_topic_name,
        schedule_location=schedule_location,
        schedule_name=schedule_name,
        schedule_pattern=schedule_pattern,
        setup_model_monitoring=setup_model_monitoring,
        source_repo_branch=source_repo_branch,
        source_repo_name=source_repo_name,
        source_repo_type=source_repo_type,
        storage_bucket_location=storage_bucket_location,
        storage_bucket_name=storage_bucket_name,
        use_ci=use_ci,
        vpc_connector=vpc_connector,
        workload_identity_pool=workload_identity_pool,
        workload_identity_provider=workload_identity_provider,
        workload_identity_service_account=workload_identity_service_account)
    provision(hide_warnings=hide_warnings)
    deploy(hide_warnings=hide_warnings, precheck=precheck)


def generate(
    project_id: str,
    pipeline_params: Dict,
    artifact_repo_location: Optional[str] = DEFAULT_RESOURCE_LOCATION,
    artifact_repo_name: Optional[str] = None,
    artifact_repo_type: Optional[str] = ArtifactRepository.ARTIFACT_REGISTRY.value,
    base_image: Optional[str] = DEFAULT_BASE_IMAGE,
    build_trigger_location: Optional[str] = DEFAULT_RESOURCE_LOCATION,
    build_trigger_name: Optional[str] = None,
    custom_training_job_specs: Optional[List[Dict]] = None,
    deployment_framework: Optional[str] = Deployer.CLOUDBUILD.value,
    naming_prefix: Optional[str] = DEFAULT_NAMING_PREFIX,
    orchestration_framework: Optional[str] = Orchestrator.KFP.value,
    pipeline_job_runner_service_account: Optional[str] = None,
    pipeline_job_submission_service_location: Optional[str] = DEFAULT_RESOURCE_LOCATION,
    pipeline_job_submission_service_name: Optional[str] = None,
    pipeline_job_submission_service_type: Optional[str] = PipelineJobSubmitter.CLOUD_FUNCTIONS.value,
    project_number: Optional[str] = None,
    provision_credentials_key: str = None,
    provisioning_framework: Optional[str] = Provisioner.GCLOUD.value,
    pubsub_topic_name: Optional[str] = None,
    schedule_location: Optional[str] = DEFAULT_RESOURCE_LOCATION,
    schedule_name: Optional[str] = None,
    schedule_pattern: Optional[str] = DEFAULT_SCHEDULE_PATTERN,
    setup_model_monitoring: Optional[bool] = False,
    source_repo_branch: Optional[str] = DEFAULT_SOURCE_REPO_BRANCH,
    source_repo_name: Optional[str] = None,
    source_repo_type: Optional[str] = CodeRepository.CLOUD_SOURCE_REPOSITORIES.value,
    storage_bucket_location: Optional[str] = DEFAULT_RESOURCE_LOCATION,
    storage_bucket_name: Optional[str] = None,
    use_ci: Optional[bool] = False,
    vpc_connector: Optional[str] = DEFAULT_VPC_CONNECTOR,
    workload_identity_pool: Optional[str] = None, #TODO: integrate optional creation of pool and provider during provisioning stage
    workload_identity_provider: Optional[str] = None,
    workload_identity_service_account: Optional[str] = None):
    """Generates relevant pipeline and component artifacts.
       Check constants file for variable default values.

    Args: See launchAll() function.
    """
    # Validate that use_ci=True if schedule_pattern parameter is set or setup_model_monitoring is True
    validate_use_ci(setup_model_monitoring, schedule_pattern, use_ci)

    # Validate currently supported tools
    if artifact_repo_type not in [e.value for e in ArtifactRepository]:
        raise ValueError(f'Unsupported artifact repository type: {artifact_repo_type}')
    if source_repo_type not in [e.value for e in CodeRepository]:
        raise ValueError(f'Unsupported source repository type: {source_repo_type}')
    if pipeline_job_submission_service_type not in [e.value for e in PipelineJobSubmitter]:
        raise ValueError(f'Unsupported pipeline job submissions service type: {pipeline_job_submission_service_type}')
    if orchestration_framework not in [e.value for e in Orchestrator]:
        raise ValueError(f'Unsupported orchestration framework: {orchestration_framework}')
    if provisioning_framework not in [e.value for e in Provisioner]:
        raise ValueError(f'Unsupported provisioning framework: {provisioning_framework}')
    if deployment_framework not in [e.value for e in Deployer]:
        raise ValueError(f'Unsupported deployment framework: {deployment_framework}')

    logging.info(f'Writing directories under {BASE_DIR}')

    # Make standard directories
    make_dirs(GENERATED_DIRS)

    # Make optional directories
    if use_ci:
        make_dirs(GENERATED_SERVICES_DIRS)
    if provisioning_framework == Provisioner.TERRAFORM.value:
        make_dirs(GENERATED_TERRAFORM_DIRS)
    if deployment_framework == Deployer.GITHUB_ACTIONS.value:
        make_dirs(GENERATED_GITHUB_DIRS)
    if setup_model_monitoring:
        make_dirs(GENERATED_MODEL_MONITORING_DIRS)

    # Set derived vars if none were given for certain variables
    derived_artifact_repo_name = coalesce(artifact_repo_name, f'{naming_prefix}-artifact-registry')
    derived_build_trigger_name = coalesce(build_trigger_name, f'{naming_prefix}-build-trigger')
    derived_custom_training_job_specs = stringify_job_spec_list(custom_training_job_specs)
    derived_pipeline_job_runner_service_account = coalesce(pipeline_job_runner_service_account, f'vertex-pipelines@{project_id}.iam.gserviceaccount.com')
    derived_pipeline_job_submission_service_name = coalesce(pipeline_job_submission_service_name, f'{naming_prefix}-job-submission-svc')
    derived_pubsub_topic_name = coalesce(pubsub_topic_name, f'{naming_prefix}-queueing-svc')
    derived_schedule_name = coalesce(schedule_name, f'{naming_prefix}-schedule')
    derived_source_repo_name = coalesce(source_repo_name, f'{naming_prefix}-repository')
    derived_storage_bucket_name = coalesce(storage_bucket_name, f'{project_id}-{naming_prefix}-bucket')

    # Write defaults.yaml
    defaults = create_default_config(
        artifact_repo_location=artifact_repo_location,
        artifact_repo_name=derived_artifact_repo_name,
        artifact_repo_type=artifact_repo_type,
        base_image=base_image,
        build_trigger_location=build_trigger_location,
        build_trigger_name=derived_build_trigger_name,
        deployment_framework=deployment_framework,
        naming_prefix=naming_prefix,
        orchestration_framework=orchestration_framework,
        pipeline_job_runner_service_account=derived_pipeline_job_runner_service_account,
        pipeline_job_submission_service_location=pipeline_job_submission_service_location,
        pipeline_job_submission_service_name=derived_pipeline_job_submission_service_name,
        pipeline_job_submission_service_type=pipeline_job_submission_service_type,
        project_id=project_id,
        provisioning_framework=provisioning_framework,
        pubsub_topic_name=derived_pubsub_topic_name,
        schedule_location=schedule_location,
        schedule_name=derived_schedule_name,
        schedule_pattern=schedule_pattern,
        setup_model_monitoring=setup_model_monitoring,
        source_repo_branch=source_repo_branch,
        source_repo_name=derived_source_repo_name,
        source_repo_type=source_repo_type,
        storage_bucket_location=storage_bucket_location,
        storage_bucket_name=derived_storage_bucket_name,
        use_ci=use_ci,
        vpc_connector=vpc_connector)
    logging.info(f'Writing configurations to {GENERATED_DEFAULTS_FILE}')
    # Write header and then yaml contents
    write_file(GENERATED_DEFAULTS_FILE, DEFAULTS_HEADER, 'w')
    write_yaml_file(GENERATED_DEFAULTS_FILE, defaults, 'a')

    # Generate files required to run a Kubeflow pipeline
    if orchestration_framework == Orchestrator.KFP.value:

        # Log what files will be created
        logging.info(f'Writing README.md to {BASE_DIR}README.md')
        logging.info(f'Writing scripts to {BASE_DIR}scripts')

        # Write kubeflow pipeline code
        logging.info(f'Writing kubeflow pipelines code to {BASE_DIR}pipelines')
        kfppipe = KFPPipeline(func=pipeline_glob.func,
                              name=pipeline_glob.name,
                              description=pipeline_glob.description,
                              comps_dict=components_dict)
        kfppipe.build(base_image,
                      derived_custom_training_job_specs,
                      pipeline_params,
                      pubsub_topic_name,
                      use_ci,
                      setup_model_monitoring)

        # Write kubeflow components code
        logging.info(f'Writing kubeflow components code to {BASE_DIR}components')
        for comp in kfppipe.comps:
            logging.info(f'     -- Writing {comp.name}')
            KFPComponent(func=comp.func, packages_to_install=comp.packages_to_install).build()

        if setup_model_monitoring:
            logging.info(f'Writing model monitoring code to {BASE_DIR}model_monitoring')

        # If user specified services, write services scripts
        if use_ci:
            logging.info(f'Writing submission service code to {BASE_DIR}services')
<<<<<<< HEAD
            defaults = read_yaml_file(GENERATED_DEFAULTS_FILE)
            KFPServices().build(
                pipeline_storage_path=defaults['pipelines']['pipeline_storage_path'],
                pipeline_job_runner_service_account = defaults['gcp']['pipeline_job_runner_service_account'],
                pipeline_job_submission_service_type = defaults['gcp']['pipeline_job_submission_service_type'],
                project_id=project_id,
                setup_model_monitoring=setup_model_monitoring
            )
=======
        if setup_model_monitoring:
            logging.info(f'Writing model monitoring code to {BASE_DIR}model_monitoring')
        KfpBuilder.build(KfpConfig(
            base_image=base_image,
            custom_training_job_specs=derived_custom_training_job_specs,
            setup_model_monitoring=setup_model_monitoring,
            pipeline_params=pipeline_params,
            pubsub_topic_name=derived_pubsub_topic_name,
            use_ci=use_ci))
>>>>>>> e347b101

    # Generate files required to provision resources
    if provisioning_framework == Provisioner.GCLOUD.value:
        logging.info(f'Writing gcloud provisioning code to {BASE_DIR}provision')
        GcloudBuilder.build(project_id, GcloudConfig(
            artifact_repo_location=artifact_repo_location,
            artifact_repo_name=derived_artifact_repo_name,
            artifact_repo_type=artifact_repo_type,
            build_trigger_location=build_trigger_location,
            build_trigger_name=derived_build_trigger_name,
            deployment_framework=deployment_framework,
            naming_prefix=naming_prefix,
            pipeline_job_runner_service_account=derived_pipeline_job_runner_service_account,
            pipeline_job_submission_service_location=pipeline_job_submission_service_location,
            pipeline_job_submission_service_name=derived_pipeline_job_submission_service_name,
            pipeline_job_submission_service_type=pipeline_job_submission_service_type,
            pubsub_topic_name=derived_pubsub_topic_name,
            schedule_location=schedule_location,
            schedule_name=derived_schedule_name,
            schedule_pattern=schedule_pattern,
            source_repo_branch=source_repo_branch,
            source_repo_name=derived_source_repo_name,
            source_repo_type=source_repo_type,
            storage_bucket_location=storage_bucket_location,
            storage_bucket_name=derived_storage_bucket_name,
            use_ci=use_ci,
            vpc_connector=vpc_connector))

    elif provisioning_framework == Provisioner.TERRAFORM.value:
        logging.info(f'Writing terraform provisioning code to {BASE_DIR}provision')
        TerraformBuilder.build(project_id, TerraformConfig(
            artifact_repo_location=artifact_repo_location,
            artifact_repo_name=derived_artifact_repo_name,
            artifact_repo_type=artifact_repo_type,
            build_trigger_location=build_trigger_location,
            build_trigger_name=derived_build_trigger_name,
            deployment_framework=deployment_framework,
            naming_prefix=naming_prefix,
            pipeline_job_runner_service_account=derived_pipeline_job_runner_service_account,
            pipeline_job_submission_service_location=pipeline_job_submission_service_location,
            pipeline_job_submission_service_name=derived_pipeline_job_submission_service_name,
            pipeline_job_submission_service_type=pipeline_job_submission_service_type,
            provision_credentials_key=provision_credentials_key,
            pubsub_topic_name=derived_pubsub_topic_name,
            schedule_location=schedule_location,
            schedule_name=derived_schedule_name,
            schedule_pattern=schedule_pattern,
            source_repo_branch=source_repo_branch,
            source_repo_name=derived_source_repo_name,
            source_repo_type=source_repo_type,
            storage_bucket_location=storage_bucket_location,
            storage_bucket_name=derived_storage_bucket_name,
            use_ci=use_ci,
            vpc_connector=vpc_connector))

    # Pulumi - Currently a roadmap item
    # elif provisioning_framework == Provisioner.PULUMI.value:
    #     PulumiBuilder.build(project_id, PulumiConfig)

    # Generate files required to run cicd pipeline
    if deployment_framework == Deployer.CLOUDBUILD.value:
        logging.info(f'Writing cloud build config to {GENERATED_CLOUDBUILD_FILE}')
        CloudBuildBuilder.build(CloudBuildConfig(
                artifact_repo_location=artifact_repo_location,
                artifact_repo_name=derived_artifact_repo_name,
                naming_prefix=naming_prefix,
                project_id=project_id,
                pubsub_topic_name=derived_pubsub_topic_name,
                use_ci=use_ci))
    if deployment_framework == Deployer.GITHUB_ACTIONS.value:
        if project_number is None:
            raise ValueError('Project number must be specified in order to use to use Github Actions integration.')
        logging.info(f'Writing GitHub Actions config to {GENERATED_GITHUB_ACTIONS_FILE}')
        GithubActionsBuilder.build(GitHubActionsConfig(
                artifact_repo_location=artifact_repo_location,
                artifact_repo_name=derived_artifact_repo_name,
                naming_prefix=naming_prefix,
                project_id=project_id,
                project_number=project_number,
                pubsub_topic_name=derived_pubsub_topic_name,
                source_repo_branch=source_repo_branch,
                use_ci=use_ci,
                workload_identity_pool=workload_identity_pool,
                workload_identity_provider=workload_identity_provider,
                workload_identity_service_account=workload_identity_service_account))
    logging.info('Code Generation Complete.')


def provision(hide_warnings: Optional[bool] = True):
    """Provisions the necessary infra to run MLOps pipelines. 
       The provisioning option (e.g. terraform, gcloud, etc.)
       is set during the generate() step and stored in config/defaults.yaml. 

    Args:
        hide_warnings: Boolean that specifies whether to show permissions warnings before provisioning.
    """
    defaults = read_yaml_file(GENERATED_DEFAULTS_FILE)
    provisioning_framework = defaults['tooling']['provisioning_framework']

    if not hide_warnings:
        check_installation_versions(provisioning_framework=provisioning_framework)
        account_permissions_warning(operation='provision', defaults=defaults)

    if provisioning_framework == Provisioner.GCLOUD.value:
        execute_process(f'./{GENERATED_RESOURCES_SH_FILE}', to_null=False)
    elif provisioning_framework == Provisioner.TERRAFORM.value:
        execute_process(f'./{GENERATED_RESOURCES_SH_FILE} state_bucket', to_null=False)
        execute_process(f'./{GENERATED_RESOURCES_SH_FILE} environment', to_null=False)


def deprovision():
    """De-provisions the infra stood up during the provision() step.
       deprovision currently only works with terraform. 
       The provisioning option (e.g. terraform, gcloud, etc.)
       is set during the generate() step and stored in config/defaults.yaml. 
    """
    defaults = read_yaml_file(GENERATED_DEFAULTS_FILE)
    provisioning_framework = defaults['tooling']['provisioning_framework']

    if provisioning_framework == Provisioner.GCLOUD.value:
        raise ValueError('De-provisioning is currently only supported for provisioning_framework={terraform, pulumi}.')

    execute_process(f'terraform -chdir={BASE_DIR}provision/environment destroy -auto-approve', to_null=False)


def deploy(
    hide_warnings: Optional[bool] = True,
    precheck: Optional[bool] = False):

    """Builds and pushes the component_base image, compiles the pipeline,
       and submits a message to the queueing service to execute a PipelineJob.
       The specifics of the deploy step are dependent on the defaults set during
       the generate() step, particularly:
       - use_ci: if use_ci is False, the deploy step will use scripts/run_all.sh,
            which will submit the build job, compile the pipeline, and submit the
            PipelineJob all from the local machine.
       - artifact_repo_type: Determines which type of artifact repo the image
            is pushed to.
       - deployment_framework: Determines which build tool to use for building.
       - source_repo_type: Determines which source repo to use for versioning code
            and triggering the build.
       Defaults are stored in config/defaults.yaml.

    Args:
        hide_warnings: Boolean that specifies whether to show permissions warnings before deploying.
        precheck: Boolean that specifies whether to check if the infra exists before deploying.
    """
    defaults = read_yaml_file(GENERATED_DEFAULTS_FILE)
    use_ci = defaults['tooling']['use_ci']

    if precheck:
        if not hide_warnings:
            account_permissions_warning(operation='deploy_with_precheck', defaults=defaults)
        precheck_deployment_requirements(defaults)
    else:
        if not hide_warnings:
            account_permissions_warning(operation='deploy_without_precheck', defaults=defaults)

    # Build, compile, and submit pipeline job
    if use_ci:
        git_workflow()
    else:
        os.chdir(BASE_DIR)
        try:
            subprocess.run(['./scripts/run_all.sh'], shell=True,
                           check=True, stderr=subprocess.STDOUT)
        except subprocess.CalledProcessError as e:
            logging.info(e) # graceful error exit to allow for cd-ing back
        os.chdir('../')

    # Log generated resources
    resources_generation_manifest(defaults)

def monitor(
    target_field: str,
    model_endpoint: str,
    alert_emails: Optional[list] = None,
    auto_retraining_params: Optional[dict] = None,
    drift_thresholds: Optional[dict] = None,
    hide_warnings: Optional[bool] = True,
    job_display_name: Optional[str] = None,
    monitoring_interval: Optional[int] = 1,
    monitoring_location: Optional[str] = DEFAULT_RESOURCE_LOCATION,
    sample_rate: Optional[float] = 0.8,
    skew_thresholds: Optional[dict] = None,
    training_dataset: Optional[str] = None):
    """Creates or updates a Vertex AI Model Monitoring Job for a deployed model endpoint.
       - The predicted target field and model endpoint are required.
       - alert_emails, if specified, will send monitoring updates to the specified email(s)
       - auto_retraining_params will set up automatic retraining by creating a Log Sink and
            forwarding anomaly logs to the Pub/Sub Topic for retraining the model with the
            params specified here. If this field is left Null, the model will not be
            automatically retrained when an anomaly is detected.
       - drift_thresholds and skew_thresholds are optional, but at least 1 of them 
            must be specified.
       - training_dataset must be specified if skew_thresholds are provided.
       Defaults are stored in config/defaults.yaml.

    Args:
        target_field: Prediction target column name in training dataset.
        model_endpoint: Endpoint resource name of the deployed model to monitoring.
            Format: projects/{project}/locations/{location}/endpoints/{endpoint}
        alert_emails: Optional list of emails to send monitoring alerts.
            Email alerts not used if this value is set to None.
        auto_retraining_params: Pipeline parameter values to use when retraining the model.
            Defaults to None; if left None, the model will not be retrained if an alert is generated.
        drift_thresholds: Compares incoming data to data previously seen to check for drift.
        hide_warnings: Boolean that specifies whether to show permissions warnings before monitoring.
        job_display_name: Display name of the ModelDeploymentMonitoringJob. The name can be up to 128 characters 
            long and can be consist of any UTF-8 characters.
        monitoring_interval: Configures model monitoring job scheduling interval in hours.
            This defines how often the monitoring jobs are triggered.
        monitoring_location: Location to retrieve ModelDeploymentMonitoringJob from.
        sample_rate: Used for drift detection, specifies what percent of requests to the endpoint are randomly sampled
            for drift detection analysis. This value most range between (0, 1].
        skew_thresholds: Compares incoming data to the training dataset to check for skew.
        training_dataset: Training dataset used to train the deployed model. This field is required if
            using skew detection.
    """
    if not skew_thresholds and not drift_thresholds:
        raise ValueError('skew_thresolds and drift_thresholds cannot both be None.')
    elif skew_thresholds and not training_dataset:
        raise ValueError('training_dataset must be set to use skew_thresolds.')

    defaults = read_yaml_file(GENERATED_DEFAULTS_FILE)
    if not defaults['gcp']['setup_model_monitoring']:
        raise ValueError('Parameter setup_model_monitoring in .generate() must be set to True to use .monitor()')
    if not hide_warnings:
        account_permissions_warning(operation='model_monitoring', defaults=defaults)

    derived_job_display_name = f'''{defaults['gcp']['naming_prefix']}-model-monitoring-job''' if job_display_name is None else job_display_name
    derived_log_sink_name = f'''{defaults['gcp']['naming_prefix']}-model-monitoring-log-sink'''
    defaults['monitoring']['target_field'] = target_field
    defaults['monitoring']['model_endpoint'] = model_endpoint
    defaults['monitoring']['alert_emails'] = alert_emails
    defaults['monitoring']['auto_retraining_params'] = auto_retraining_params
    defaults['monitoring']['drift_thresholds'] = drift_thresholds
    defaults['monitoring']['gs_auto_retraining_params_path'] = f'''gs://{defaults['gcp']['storage_bucket_name']}/pipeline_root/{defaults['gcp']['naming_prefix']}/automatic_retraining_parameters.json'''
    defaults['monitoring']['job_display_name'] = derived_job_display_name
    defaults['monitoring']['log_sink_name'] = derived_log_sink_name
    defaults['monitoring']['monitoring_interval'] = monitoring_interval
    defaults['monitoring']['monitoring_location'] = monitoring_location
    defaults['monitoring']['sample_rate'] = sample_rate
    defaults['monitoring']['skew_thresholds'] = skew_thresholds
    defaults['monitoring']['training_dataset'] = training_dataset

    write_file(GENERATED_DEFAULTS_FILE, DEFAULTS_HEADER, 'w')
    write_yaml_file(GENERATED_DEFAULTS_FILE, defaults, 'a')

    os.chdir(BASE_DIR)
    try:
        subprocess.run(['./scripts/create_model_monitoring_job.sh'], shell=True,
                        check=True, stderr=subprocess.STDOUT)
    except subprocess.CalledProcessError as e:
        logging.info(e) # graceful error exit to allow for cd-ing back
    os.chdir('../')


def component(func: Optional[Callable] = None,
              *,
              packages_to_install: Optional[List[str]] = None):
    """Decorator for Python-function based components in AutoMLOps.

    Example usage:
    from google_cloud_automlops import AutoMLOps
    @AutoMLOps.component
    def my_function_one(input: str, output: Output[Model]):
      ...
    Args:
        func: The python function to create a component from. The function
            should have type annotations for all its arguments, indicating how
            it is intended to be used (e.g. as an input/output Artifact object,
            a plain parameter, or a path to a file).
        packages_to_install: A list of optional packages to install before
            executing func. These will always be installed at component runtime.
  """
    if func is None:
        return functools.partial(
            component,
            packages_to_install=packages_to_install)
    else:
        components_dict[func.__name__] = BaseComponent(
            func=func,
            packages_to_install=packages_to_install
        )
        return


def pipeline(func: Optional[Callable] = None,
             *,
             name: Optional[str] = None,
             description: Optional[str] = None):
    """Decorator for Python-function based pipelines in AutoMLOps.

    Example usage:
    from google_cloud_automlops import AutoMLOps
    @AutoMLOps.pipeline
    def pipeline(bq_table: str,
                output_model_directory: str,
                project: str,
                region: str,
                ):

        dataset_task = create_dataset(
            bq_table=bq_table,
            project=project)
      ...
    Args:
        func: The python function to create a pipeline from. The function
            should have type annotations for all its arguments, indicating how
            it is intended to be used (e.g. as an input/output Artifact object,
            a plain parameter, or a path to a file).
        name: The name of the pipeline.
        description: Short description of what the pipeline does.
  """
    if func is None:
        return functools.partial(
            pipeline,
            name=name,
            description=description)
    else:
        global pipeline_glob
        pipeline_glob = BasePipeline(func=func,
                                 name=name,
                                 description=description,
                                 comps_dict=components_dict)
        return


def clear_cache():
    """Deletes all temporary files stored in the cache directory."""
    execute_process(f'rm -rf {OUTPUT_DIR}', to_null=False)
    make_dirs([OUTPUT_DIR])
    logging.info('Cache cleared.')<|MERGE_RESOLUTION|>--- conflicted
+++ resolved
@@ -62,12 +62,8 @@
     resources_generation_manifest,
     stringify_job_spec_list,
     validate_use_ci,
-<<<<<<< HEAD
-    write_file
-=======
     write_file,
     write_yaml_file
->>>>>>> e347b101
 )
 # Orchestration imports
 from google_cloud_automlops.orchestration.base import (
@@ -381,7 +377,6 @@
         # If user specified services, write services scripts
         if use_ci:
             logging.info(f'Writing submission service code to {BASE_DIR}services')
-<<<<<<< HEAD
             defaults = read_yaml_file(GENERATED_DEFAULTS_FILE)
             KFPServices().build(
                 pipeline_storage_path=defaults['pipelines']['pipeline_storage_path'],
@@ -390,17 +385,6 @@
                 project_id=project_id,
                 setup_model_monitoring=setup_model_monitoring
             )
-=======
-        if setup_model_monitoring:
-            logging.info(f'Writing model monitoring code to {BASE_DIR}model_monitoring')
-        KfpBuilder.build(KfpConfig(
-            base_image=base_image,
-            custom_training_job_specs=derived_custom_training_job_specs,
-            setup_model_monitoring=setup_model_monitoring,
-            pipeline_params=pipeline_params,
-            pubsub_topic_name=derived_pubsub_topic_name,
-            use_ci=use_ci))
->>>>>>> e347b101
 
     # Generate files required to provision resources
     if provisioning_framework == Provisioner.GCLOUD.value:
@@ -676,7 +660,7 @@
             a plain parameter, or a path to a file).
         packages_to_install: A list of optional packages to install before
             executing func. These will always be installed at component runtime.
-  """
+    """
     if func is None:
         return functools.partial(
             component,
