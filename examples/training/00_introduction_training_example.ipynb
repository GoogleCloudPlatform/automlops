--- conflicted
+++ resolved
@@ -1093,11 +1093,7 @@
   },
   {
    "cell_type": "code",
-<<<<<<< HEAD
-   "execution_count": null,
-=======
    "execution_count": 7,
->>>>>>> 378391c2
    "id": "36329f82",
    "metadata": {},
    "outputs": [],
@@ -1118,11 +1114,7 @@
   },
   {
    "cell_type": "code",
-<<<<<<< HEAD
-   "execution_count": null,
-=======
    "execution_count": 8,
->>>>>>> 378391c2
    "id": "cf82f09f",
    "metadata": {},
    "outputs": [],
@@ -1141,11 +1133,7 @@
   },
   {
    "cell_type": "code",
-<<<<<<< HEAD
-   "execution_count": null,
-=======
    "execution_count": 17,
->>>>>>> 378391c2
    "id": "89b82a23",
    "metadata": {},
    "outputs": [],
@@ -1215,11 +1203,7 @@
   },
   {
    "cell_type": "code",
-<<<<<<< HEAD
-   "execution_count": null,
-=======
    "execution_count": 18,
->>>>>>> 378391c2
    "id": "4f1a3660",
    "metadata": {},
    "outputs": [],
@@ -1279,11 +1263,7 @@
   },
   {
    "cell_type": "code",
-<<<<<<< HEAD
-   "execution_count": null,
-=======
    "execution_count": 19,
->>>>>>> 378391c2
    "id": "aa8047d6",
    "metadata": {},
    "outputs": [],
@@ -1351,11 +1331,7 @@
   },
   {
    "cell_type": "code",
-<<<<<<< HEAD
-   "execution_count": null,
-=======
    "execution_count": 20,
->>>>>>> 378391c2
    "id": "01996d4c",
    "metadata": {},
    "outputs": [],
@@ -1391,11 +1367,7 @@
   },
   {
    "cell_type": "code",
-<<<<<<< HEAD
-   "execution_count": null,
-=======
    "execution_count": 21,
->>>>>>> 378391c2
    "id": "bc244ca7",
    "metadata": {},
    "outputs": [],
@@ -1420,12 +1392,6 @@
   },
   {
    "cell_type": "code",
-<<<<<<< HEAD
-   "execution_count": null,
-   "id": "6f8282e3",
-   "metadata": {},
-   "outputs": [],
-=======
    "execution_count": 22,
    "id": "6f8282e3",
    "metadata": {},
@@ -1446,7 +1412,6 @@
      ]
     }
    ],
->>>>>>> 378391c2
    "source": [
     "AutoMLOps.generate(project_id=PROJECT_ID,\n",
     "                   pipeline_params=pipeline_params,\n",
@@ -1466,12 +1431,6 @@
   },
   {
    "cell_type": "code",
-<<<<<<< HEAD
-   "execution_count": null,
-   "id": "2d66e453",
-   "metadata": {},
-   "outputs": [],
-=======
    "execution_count": 23,
    "id": "2d66e453",
    "metadata": {},
@@ -1575,7 +1534,6 @@
      ]
     }
    ],
->>>>>>> 378391c2
    "source": [
     "AutoMLOps.provision(hide_warnings=False)            # hide_warnings is optional, defaults to True"
    ]
@@ -1590,18 +1548,11 @@
   },
   {
    "cell_type": "code",
-<<<<<<< HEAD
-   "execution_count": null,
-=======
    "execution_count": 24,
->>>>>>> 378391c2
    "id": "e92f3e51",
    "metadata": {
     "scrolled": false
    },
-<<<<<<< HEAD
-   "outputs": [],
-=======
    "outputs": [
     {
      "name": "stdout",
@@ -1675,7 +1626,6 @@
      ]
     }
    ],
->>>>>>> 378391c2
    "source": [
     "AutoMLOps.deploy(precheck=True,                     # precheck is optional, defaults to True\n",
     "                 hide_warnings=False)               # hide_warnings is optional, defaults to True"
