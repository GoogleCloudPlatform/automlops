--- conflicted
+++ resolved
@@ -240,11 +240,8 @@
 
 [Erin Horning](mailto:ehorning@google.com): Infrastructure Engineer
 
-<<<<<<< HEAD
 [Alex Ho](mailto:alexanderho@google.com): Engineer
 
-=======
->>>>>>> 47c069d2
 # Disclaimer
 
 **This is not an officially supported Google product.**
