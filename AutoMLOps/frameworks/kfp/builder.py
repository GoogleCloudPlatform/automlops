--- conflicted
+++ resolved
@@ -135,14 +135,8 @@
     if not run_local:
         build_cloudrun()
 
-<<<<<<< HEAD
 def build_component(component_path: str):
-=======
-def build_component(component_path: str,
-                    base_dir: str,
-                    defaults_file: str,
-                    use_kfp_spec: bool):
->>>>>>> e56ce5a5
+
     """Constructs and writes component.yaml and {component_name}.py files.
         component.yaml: Contains the Kubeflow custom component definition.
         {component_name}.py: Contains the python code from the Jupyter cell.
